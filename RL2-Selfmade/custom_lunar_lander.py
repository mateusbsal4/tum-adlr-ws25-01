--- conflicted
+++ resolved
@@ -23,12 +23,8 @@
 class CustomLunarLander(LunarLanderTargetPos):
     def __init__(self, render_mode=None):
         super().__init__(render_mode=render_mode)
-<<<<<<< HEAD
         # self.target_x = 0.0  # Default target position (center)
     
-=======
-        self.target_x = 0.5  # Default target position (center)
->>>>>>> f27e7bca
     def set_target_position(self, x_position):
         """Set new target landing position (-1 to 1 range)"""
         # Clamp the position to valid range
